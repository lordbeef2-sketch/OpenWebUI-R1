--- conflicted
+++ resolved
@@ -46,11 +46,8 @@
     ENABLE_MODEL_FILTER,
     MODEL_FILTER_LIST,
     UPLOAD_DIR,
-<<<<<<< HEAD
     MODEL_CONFIG,
-=======
     AppConfig,
->>>>>>> ba61f87a
 )
 from utils.misc import calculate_sha256
 
